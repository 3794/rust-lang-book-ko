## `panic!`과 함께하는 복구 불가능한 에러

가끔씩 나쁜 일은 일어나고, 이에 대해 여러분이 할 수 있는 것이 없을 수도 있습니다. 이러한 경우를 위하여
러스트는 `panic!` 매크로를 가지고 있습니다. 이 매크로가 실행되면, 여러분의 프로그램은 실패 메세지를
출력하고, 스택을 되감고 청소하고, 그후 종료됩니다. 이런 일이 발생하는 가장 흔한 상황은 어떤 종류의
버그가 발견되었고 프로그래머가 이 에러를 어떻게 처리할지가 명확하지 않을 때 입니다. 

> ### 패닉 상에서 스택 되감기 v.s. 그만두기
>
> 기본적으로, `panic!`이 발생하면, 프로그램은 *되감기(unwinding)* 를 시작하는데, 이는 러스트가
> 패닉을 마주친 각 함수로부터 스택을 거꾸로 훑어가면서 데이터를 제거한다는 뜻이지만, 이 훑어가기 및
> 제거는 일이 많습니다. 다른 대안으로는 즉시 *그만두기(abort)* 가 있는데, 이는 데이터 제거 없이
> 프로그램을 끝내는 것입니다. 프로그램이 사용하고 있던 메모리는 운영체제에 의해 청소될 필요가 있을
> 것입니다. 여러분의 프로젝트 내에서 결과 바이너리가 가능한 작아지기를 원한다면, 여러분의
> *Cargo.toml* 내에서 적합한 `[profile]` 섹션에 `panic = 'abort'`를 추가함으로써 되감기를
> 그만두기로 바꿀 수 있습니다. 예를 들면, 여러분이 릴리즈 모드 내에서는 패닉 상에서 그만두기를
> 쓰고 싶다면 아래와 같이 합니다:
>
> ```toml
> [profile.release]
> panic = 'abort'
> ```

단순한 프로그램으로 `panic!` 호출을 시도해 봅시다:

<span class="filename">Filename: src/main.rs</span>

```rust,should_panic
fn main() {
    panic!("crash and burn");
}
```

이걸 실행하면 다음과 같은 것을 보게 될 것입니다:

```text
$ cargo run
   Compiling panic v0.1.0 (file:///projects/panic)
    Finished dev [unoptimized + debuginfo] target(s) in 0.25 secs
     Running `target/debug/panic`
thread 'main' panicked at 'crash and burn', src/main.rs:2
note: Run with `RUST_BACKTRACE=1` for a backtrace.
error: Process didn't exit successfully: `target/debug/panic` (exit code: 101)
```

마지막 세 줄이 `panic!`을 호출함으로 인해 생긴 에러 메세지를 담고 있습니다. 첫번째 줄은 우리의 패닉
메세지와 소스 코드에서 패닉이 발생한 지점을 보여줍니다: *src/main.rs:2*는 *src/main.rs* 파일의
두번째 줄을 가리킵니다.

위 예제의 경우, 가리키고 있는 줄은 우리 코드 부분이고, 해당 줄로 가면 `panic!` 매크로 호출을 보게 됩니다.
그 외의 경우들에서는, `panic!` 호출이 우리 코드가 호출한 코드 내에 있을 수도 있습니다. 에러 메세지에
의해 보고되는 파일 이름과 라인 번호는 `panic!` 매크로가 호출된 다른 누군가의 코드일 것이며, 궁극적으로
`panic!`을 이끌어낸 것이 우리 코드 라인이 아닐 것입니다. 이를 발견하기 위해서 `panic!` 호출이
발생된 함수에 대한 백트레이스(backtrace)를 사용할 수 있습니다.

### `panic!` 백트레이스 사용하기

다른 예를 통해서, 우리 코드가 직접 매크로를 호출하는 대신 우리 코드의 버그 때문에 `panic!` 호출이
라이브러리로부터 발생될 때는 어떻게 되는지 살펴봅시다:

<span class="filename">Filename: src/main.rs</span>

```rust,should_panic
fn main() {
    let v = vec![1, 2, 3];

    v[100];
}
```

우리는 벡터의 100번째 요소에 접근하기를 시도하고 있지만, 벡터는 오직 3개의 요소만 가지고 있습니다.
이러한 상황이면 러스트는 패닉을 일으킬 것입니다. `[]`를 사용하는 것은 어떤 요소를 반환하기를 가정하지만,
유효하지 않은 인덱스를 넘기게 되면 러스트가 반환할 올바른 요소는 없습니다.

이러한 상황에서 C 같은 다른 언어들은 여러분이 원하는 것이 아닐지라도, 여러분이 요청한 것을 정확히 주려고
시도할 것입니다: 여러분은 벡터 내에 해당 요소와 상응하는 위치의 메모리에 들어있는 무언가를 얻을 것입니다.
설령 그 메모리 영역이 벡터 소유가 아닐지라도 말이죠. 이러한 것을 *버퍼 오버리드(buffer overread)*
라고 부르며, 만일 어떤 공격자가 읽도록 허용되어선 안되지만 배열 뒤에 저장되어 있는 데이터를 읽어낼
방법으로서 인덱스를 다룰 수 있게 된다면, 이는 보안 취약점을 발생시킬 수 있습니다.

여러분의 프로그램을 이러한 종류의 취약점으로부터 보호하기 위해서, 여러분이 존재하지 않는 인덱스 상의
요소를 읽으려 시도한다면, 려스트는 실행을 멈추고 계속하기를 거부할 것입니다. 한번 시도해 봅시다:

```text
$ cargo run
   Compiling panic v0.1.0 (file:///projects/panic)
    Finished dev [unoptimized + debuginfo] target(s) in 0.27 secs
     Running `target/debug/panic`
thread 'main' panicked at 'index out of bounds: the len is 3 but the index is
100', /stable-dist-rustc/build/src/libcollections/vec.rs:1362
note: Run with `RUST_BACKTRACE=1` for a backtrace.
error: Process didn't exit successfully: `target/debug/panic` (exit code: 101)
```

위 에러는 우리가 작성하지 않은 파일인 *libcollections/vec.rs*를 가리키고 있습니다. 이는
표준 라이브러리 내에 있는 `Vec<T>`의 구현 부분입니다. 우리가 벡터 `v`에 `[]`를 사용할 때 실행되는
코드는 *libcollections/vec.rs* 안에 있으며, 그곳이 바로 `panic!`이 실제 발생한 곳입니다.

그 다음 노트는 `RUST_BACKTRACE` 환경 변수를 설정하여 에러의 원인이 된 것이 무엇인지 정확하게
백트레이스할 수 있다고 말해주고 있습니다. 이를 시도해봅시다. Listing 9-1은 결과를 보여줍니다:

```text
$ RUST_BACKTRACE=1 cargo run
    Finished dev [unoptimized + debuginfo] target(s) in 0.0 secs
     Running `target/debug/panic`
thread 'main' panicked at 'index out of bounds: the len is 3 but the index is 100', /stable-dist-rustc/build/src/libcollections/vec.rs:1392
stack backtrace:
   1:     0x560ed90ec04c - std::sys::imp::backtrace::tracing::imp::write::hf33ae72d0baa11ed
                        at /stable-dist-rustc/build/src/libstd/sys/unix/backtrace/tracing/gcc_s.rs:42
   2:     0x560ed90ee03e - std::panicking::default_hook::{{closure}}::h59672b733cc6a455
                        at /stable-dist-rustc/build/src/libstd/panicking.rs:351
   3:     0x560ed90edc44 - std::panicking::default_hook::h1670459d2f3f8843
                        at /stable-dist-rustc/build/src/libstd/panicking.rs:367
   4:     0x560ed90ee41b - std::panicking::rust_panic_with_hook::hcf0ddb069e7abcd7
                        at /stable-dist-rustc/build/src/libstd/panicking.rs:555
   5:     0x560ed90ee2b4 - std::panicking::begin_panic::hd6eb68e27bdf6140
                        at /stable-dist-rustc/build/src/libstd/panicking.rs:517
   6:     0x560ed90ee1d9 - std::panicking::begin_panic_fmt::abcd5965948b877f8
                        at /stable-dist-rustc/build/src/libstd/panicking.rs:501
   7:     0x560ed90ee167 - rust_begin_unwind
                        at /stable-dist-rustc/build/src/libstd/panicking.rs:477
   8:     0x560ed911401d - core::panicking::panic_fmt::hc0f6d7b2c300cdd9
                        at /stable-dist-rustc/build/src/libcore/panicking.rs:69
   9:     0x560ed9113fc8 - core::panicking::panic_bounds_check::h02a4af86d01b3e96
                        at /stable-dist-rustc/build/src/libcore/panicking.rs:56
  10:     0x560ed90e71c5 - <collections::vec::Vec<T> as core::ops::Index<usize>>::index::h98abcd4e2a74c41
                        at /stable-dist-rustc/build/src/libcollections/vec.rs:1392
  11:     0x560ed90e727a - panic::main::h5d6b77c20526bc35
                        at /home/you/projects/panic/src/main.rs:4
  12:     0x560ed90f5d6a - __rust_maybe_catch_panic
                        at /stable-dist-rustc/build/src/libpanic_unwind/lib.rs:98
  13:     0x560ed90ee926 - std::rt::lang_start::hd7c880a37a646e81
                        at /stable-dist-rustc/build/src/libstd/panicking.rs:436
                        at /stable-dist-rustc/build/src/libstd/panic.rs:361
                        at /stable-dist-rustc/build/src/libstd/rt.rs:57
  14:     0x560ed90e7302 - main
  15:     0x7f0d53f16400 - __libc_start_main
  16:     0x560ed90e6659 - _start
  17:                0x0 - <unknown>
```

<span class="caption">Listing 9-1: 환경 변수 `RUST_BACKTRACE`가 설정되었을 때 `panic!`의
호출에 의해 발생되는 백트레이스 출력</span>

출력이 엄청 많군요! 백트레이스의 11번 라인이 문제를 일으킨 우리 프로젝트의 라인을 가리키고 있습니다:
*src/main.rs*, 4번 라인입니다. 백트레이스는 이 지점에서 호출되었던 모든 함수들의 리스트입니다.
러스트의 백트레이스는 다른 언어 내에서의 백트레이스와 비슷하게 동작합니다: 백트레이스를 읽는 열쇠는
여러분이 작성한 파일을 볼때까지 위에서부터 읽어내려가기 시작하는 것입니다. 그곳이 바로 문제가 시작된
지점입니다. 여러분의 파일이 언급된 라인의 윗 라인들은 여러분의 코드가 호출한 코드입니다; 밑의 라인들은
여러분의 코드를 호출한 코드입니다. 이 라인들은 핵심 러스트 코드, 표준 라이브러리 코드, 혹은 여러분이
사용중인 크레이트를 포함할 수도 있습니다.

만일 프로그램이 패닉에 빠지지 않도록 하고 싶다면, 우리가 작성한 파일이 언급된 첫 라인으로 지적된 위치가
<<<<<<< HEAD
바로 패닉을 일으킨 값을 가지고 있는 위치를 찾아내기 위해 수하기 시작할 지점입니다. 백트레이스를 어떻게
=======
바로 패닉을 일으킨 값을 가지고 있는 위치를 찾아내기 위해 수사하기 시작할 지점입니다. 백트레이스를 어떻게
>>>>>>> 2ae8f2ad
사용하는지 시범을 보이기 위해 고의로 패닉을 일으키는 코드를 작성한 우리의 예제에서, 패닉을 고칠 방법은
고작 3개의 아이템을 가진 벡터로부터 인덱스 100에서의 요소를 요청하지 않도록 하는 것입니다. 여러분의
코드가 추후 패닉에 빠졌을 때, 여러분의 특정한 경우에 대하여 어떤 코드가 패닉을 일으키는 값을 만드는지와
코드는 대신 어떻게 되어야 할지를 알아낼 필요가 있을 것입니다.

우리는 `panic!`으로 다시 돌아올 것이며 언제 이 메소드를 써야하는지, 혹은 쓰지 말아야 하는지에 대해
이 장의 뒷 부분에서 알아보겠습니다. 다음으로 `Result`를 이용하여 에러로부터 어떻게 복구하는지를
보겠습니다.<|MERGE_RESOLUTION|>--- conflicted
+++ resolved
@@ -151,11 +151,7 @@
 사용중인 크레이트를 포함할 수도 있습니다.
 
 만일 프로그램이 패닉에 빠지지 않도록 하고 싶다면, 우리가 작성한 파일이 언급된 첫 라인으로 지적된 위치가
-<<<<<<< HEAD
-바로 패닉을 일으킨 값을 가지고 있는 위치를 찾아내기 위해 수하기 시작할 지점입니다. 백트레이스를 어떻게
-=======
 바로 패닉을 일으킨 값을 가지고 있는 위치를 찾아내기 위해 수사하기 시작할 지점입니다. 백트레이스를 어떻게
->>>>>>> 2ae8f2ad
 사용하는지 시범을 보이기 위해 고의로 패닉을 일으키는 코드를 작성한 우리의 예제에서, 패닉을 고칠 방법은
 고작 3개의 아이템을 가진 벡터로부터 인덱스 100에서의 요소를 요청하지 않도록 하는 것입니다. 여러분의
 코드가 추후 패닉에 빠졌을 때, 여러분의 특정한 경우에 대하여 어떤 코드가 패닉을 일으키는 값을 만드는지와
